--- conflicted
+++ resolved
@@ -34,11 +34,7 @@
 llm = ChatOpenAI(
     model="gpt-4o-mini",
     temperature=0.7,
-<<<<<<< HEAD
-    max_tokens=2000,
-=======
     max_tokens=1500,
->>>>>>> 8d805346
     timeout=None,
     max_retries=2,
     api_key=os.getenv("OPENAI_API_KEY")
